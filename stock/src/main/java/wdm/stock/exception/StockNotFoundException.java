package wdm.stock.exception;

import org.springframework.http.HttpStatus;
import org.springframework.web.bind.annotation.ResponseStatus;

@ResponseStatus(code = HttpStatus.BAD_REQUEST, reason = "Item not found")
public class StockNotFoundException extends RuntimeException{
<<<<<<< HEAD
    public StockNotFoundException(Long item_id){
=======
    public StockNotFoundException(long item_id){
>>>>>>> 9b3b6579
        super("item: " + item_id + " not found");
    }

}<|MERGE_RESOLUTION|>--- conflicted
+++ resolved
@@ -5,11 +5,7 @@
 
 @ResponseStatus(code = HttpStatus.BAD_REQUEST, reason = "Item not found")
 public class StockNotFoundException extends RuntimeException{
-<<<<<<< HEAD
-    public StockNotFoundException(Long item_id){
-=======
     public StockNotFoundException(long item_id){
->>>>>>> 9b3b6579
         super("item: " + item_id + " not found");
     }
 
