--- conflicted
+++ resolved
@@ -2,11 +2,8 @@
 import os
 import atexit
 import uuid
-<<<<<<< HEAD
 import time
-=======
 import threading
->>>>>>> 6bda1369
 
 import redis
 from msgspec import msgpack, Struct
@@ -16,11 +13,7 @@
 
 app = Flask("stock-service")
 
-<<<<<<< HEAD
 db = redis.Redis(
-=======
-db: redis.Redis = redis.Redis(
->>>>>>> 6bda1369
     host=os.environ["REDIS_HOST"],
     port=int(os.environ["REDIS_PORT"]),
     password=os.environ["REDIS_PASSWORD"],
@@ -28,7 +21,6 @@
 )
 
 pubsub = db.pubsub()
-<<<<<<< HEAD
 pubsub.subscribe("stock_events")
 
 
@@ -44,8 +36,6 @@
             )
     app.logger.error(f"Failed to publish event after retries: {event}")
     return False
-=======
->>>>>>> 6bda1369
 
 
 def close_db_connection():
@@ -81,23 +71,16 @@
     value = msgpack.encode(StockValue(stock=0, price=int(price)))
     try:
         db.set(key, value)
-<<<<<<< HEAD
         publish_event(
             "stock_events", {"event": "item_created", "item_id": key, "price": price}
         )
     except redis.exceptions.RedisError as e:
         app.logger.error(f"DB error when creating item: {str(e)}")
         abort(400, DB_ERROR_STR)
-=======
-        db.publish("item_created", key)
-    except redis.exceptions.RedisError:
-        return abort(400, DB_ERROR_STR)
->>>>>>> 6bda1369
     return jsonify({"item_id": key})
 
 
 @app.post("/batch_init/<n>/<starting_stock>/<item_price>")
-<<<<<<< HEAD
 def batch_init_items(n: int, starting_stock: int, item_price: int):
     n = int(n)
     starting_stock = int(starting_stock)
@@ -107,15 +90,6 @@
             StockValue(stock=starting_stock, price=item_price)
         )
         for _ in range(n)
-=======
-def batch_init_users(n: int, starting_stock: int, item_price: int):
-    n = int(n)
-    starting_stock = int(starting_stock)
-    item_price = int(item_price)
-    kv_pairs: dict[str, bytes] = {
-        f"{i}": msgpack.encode(StockValue(stock=starting_stock, price=item_price))
-        for i in range(n)
->>>>>>> 6bda1369
     }
     try:
         db.mset(kv_pairs)
@@ -130,15 +104,10 @@
 
 @app.get("/find/<item_id>")
 def find_item(item_id: str):
-<<<<<<< HEAD
     item_entry = get_item_from_db(item_id)
     return jsonify(
         {"item_id": item_id, "stock": item_entry.stock, "price": item_entry.price}
     )
-=======
-    item_entry: StockValue = get_item_from_db(item_id)
-    return jsonify({"stock": item_entry.stock, "price": item_entry.price})
->>>>>>> 6bda1369
 
 
 @app.post("/add/<item_id>/<amount>")
@@ -147,7 +116,6 @@
     item_entry = get_item_from_db(item_id)
     item_entry.stock += int(amount)
     try:
-<<<<<<< HEAD
         db.set(item_id, msgpack.encode(item_entry))
         publish_event(
             "stock_events",
@@ -156,22 +124,11 @@
     except redis.exceptions.RedisError as e:
         app.logger.error(f"DB error when adding stock: {str(e)}")
         abort(400, DB_ERROR_STR)
-=======
-        atomic_set_and_publish(
-            item_id, msgpack.encode(item_entry), "stock_events", "stock_added", item_id
-        )
-        app.logger.info(f"Stock rollback successful for item {item_id}")
-    except redis.exceptions.RedisError:
-        publish_event("stock_events", "stock_add_failed", item_id)
-        app.logger.error(f"DB error during stock rollback for item {item_id}")
-        return abort(400, DB_ERROR_STR)
->>>>>>> 6bda1369
     return Response(f"Item: {item_id} stock updated to: {item_entry.stock}", status=200)
 
 
 @app.post("/subtract/<item_id>/<amount>")
 def remove_stock(item_id: str, amount: int):
-<<<<<<< HEAD
     app.logger.debug(f"Removing {amount} stock from item: {item_id}")
     retries = 0
     max_retries = 5
@@ -230,80 +187,6 @@
     return Response(f"Item: {item_id} stock updated to: {item_entry.stock}", status=200)
 
 
-=======
-    item_entry: StockValue = get_item_from_db(item_id)
-    # update stock, serialize and update database
-    item_entry.stock -= int(amount)
-    app.logger.debug(f"Item: {item_id} stock updated to: {item_entry.stock}")
-    if item_entry.stock < 0:
-        publish_event("stock_events", "stock_subtract_failed", item_id)
-        abort(400, f"Item: {item_id} stock cannot get reduced below zero!")
-    try:
-        atomic_set_and_publish(
-            item_id,
-            msgpack.encode(item_entry),
-            "stock_events",
-            "stock_subtracted",
-            item_id,
-        )
-    except redis.exceptions.RedisError:
-        return abort(400, DB_ERROR_STR)
-    return Response(f"Item: {item_id} stock updated to: {item_entry.stock}", status=200)
-
-
-def handle_event(message):
-    data = message["data"].decode("utf-8")
-    event_type, payload = data.split("|", 1)
-
-    if event_type == "order_created":
-        order_id = payload
-        app.logger.info(f"Order created with ID {order_id}")
-
-    elif event_type == "item_added":
-        order_id = payload
-        app.logger.info(f"Item added to order {order_id}")
-
-    elif event_type == "order_paid":
-        item_id, quantity = payload.split(",")
-        app.logger.info(
-            f"Order paid, stock subtracted for item {item_id}, quantity {quantity}"
-        )
-
-    elif event_type == "order_paid_failed":
-        item_id, quantity = payload.split(",")
-        app.logger.info(
-            f"Payment failed, rollback stock for item {item_id}, quantity {quantity}"
-        )
-        add_stock(item_id, quantity)
-
-
-def publish_event(channel: str, event_type: str, payload: str):
-    message = f"{event_type}|{payload}"
-    db.publish(channel, message)
-
-
-def atomic_set_and_publish(key, value, channel, event_type, payload):
-    pipeline = db.pipeline()
-    pipeline.set(key, value)
-    pipeline.publish(channel, f"{event_type}|{payload}")
-    pipeline.execute()
-
-
-def event_listener():
-    pubsub.subscribe(
-        **{
-            "order_created": handle_event,
-            "item_added": handle_event,
-            "order_paid": handle_event,
-            "order_paid_failed": handle_event,
-        }
-    )
-    pubsub.run_in_thread(sleep_time=1.0)
-
-
-event_listener()
-
->>>>>>> 6bda1369
 if __name__ == "__main__":
     app.run(host="0.0.0.0", port=8002, debug=True)
 else:
