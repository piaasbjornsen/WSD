import logging
import os
import atexit
import uuid
import threading

import redis
from msgspec import msgpack, Struct
from flask import Flask, jsonify, abort, Response

DB_ERROR_STR = "DB error"

app = Flask("payment-service")

<<<<<<< HEAD
db = redis.Redis(
=======
db: redis.Redis = redis.Redis(
>>>>>>> 6bda1369
    host=os.environ["REDIS_HOST"],
    port=int(os.environ["REDIS_PORT"]),
    password=os.environ["REDIS_PASSWORD"],
    db=int(os.environ["REDIS_DB"]),
)

pubsub = db.pubsub()
<<<<<<< HEAD
pubsub.subscribe("payment_events")


def publish_event(channel, event):
    for attempt in range(3):
        try:
            db.publish(channel, msgpack.encode(event))
            app.logger.debug(f"Event published: {event}")
            return True
        except redis.exceptions.RedisError as e:
            app.logger.warning(
                f"Failed to publish event: {event}, attempt {attempt+1}, error: {str(e)}"
            )
    app.logger.error(f"Failed to publish event after retries: {event}")
    return False
=======
>>>>>>> 6bda1369


def close_db_connection():
    db.close()


atexit.register(close_db_connection)


class UserValue(Struct):
    credit: int


def get_user_from_db(user_id: str) -> UserValue | None:
    try:
        entry = db.get(user_id)
        app.logger.debug(f"Retrieved user entry from DB: {entry}")
    except redis.exceptions.RedisError as e:
        app.logger.error(f"DB error when retrieving user {user_id}: {str(e)}")
        abort(400, DB_ERROR_STR)
    entry = msgpack.decode(entry, type=UserValue) if entry else None
    if entry is None:
        app.logger.error(f"User: {user_id} not found!")
        abort(400, f"User: {user_id} not found!")
    return entry


@app.post("/create_user")
def create_user():
    key = str(uuid.uuid4())
    value = msgpack.encode(UserValue(credit=0))
    try:
        db.set(key, value)
<<<<<<< HEAD
        publish_event("payment_events", {"event": "user_created", "user_id": key})
    except redis.exceptions.RedisError as e:
        app.logger.error(f"DB error when creating user: {str(e)}")
        abort(400, DB_ERROR_STR)
=======
    except redis.exceptions.RedisError:
        return abort(400, DB_ERROR_STR)
>>>>>>> 6bda1369
    return jsonify({"user_id": key})


@app.post("/batch_init/<n>/<starting_money>")
def batch_init_users(n: int, starting_money: int):
    n = int(n)
    starting_money = int(starting_money)
<<<<<<< HEAD
    kv_pairs = {
        str(uuid.uuid4()): msgpack.encode(UserValue(credit=starting_money))
        for _ in range(n)
=======
    kv_pairs: dict[str, bytes] = {
        f"{i}": msgpack.encode(UserValue(credit=starting_money)) for i in range(n)
>>>>>>> 6bda1369
    }
    try:
        db.mset(kv_pairs)
    except redis.exceptions.RedisError as e:
        app.logger.error(f"DB error during batch init: {str(e)}")
        abort(400, DB_ERROR_STR)
    return jsonify({"msg": "Batch init for users successful"})


@app.get("/find_user/<user_id>")
def find_user(user_id: str):
<<<<<<< HEAD
    user_entry = get_user_from_db(user_id)
=======
    user_entry: UserValue = get_user_from_db(user_id)
>>>>>>> 6bda1369
    return jsonify({"user_id": user_id, "credit": user_entry.credit})


@app.post("/add_funds/<user_id>/<amount>")
def add_credit(user_id: str, amount: int):
    app.logger.debug(f"Adding {amount} credit to user: {user_id}")
    user_entry = get_user_from_db(user_id)
    user_entry.credit += int(amount)
    try:
<<<<<<< HEAD
        db.set(user_id, msgpack.encode(user_entry))
        publish_event(
            "payment_events",
            {"event": "funds_added", "user_id": user_id, "amount": amount},
        )
    except redis.exceptions.RedisError as e:
        app.logger.error(f"DB error when adding funds: {str(e)}")
        abort(400, DB_ERROR_STR)
=======
        atomic_set_and_publish(
            user_id,
            msgpack.encode(user_entry),
            "payment_events",
            "credit_added",
            user_id,
        )
        app.logger.info(f"Credit rollback successful for user {user_id}")
    except redis.exceptions.RedisError:
        publish_event("payment_events", "credit_add_failed", user_id)
        app.logger.error(f"DB error during credit rollback for user {user_id}")
        return abort(400, DB_ERROR_STR)
>>>>>>> 6bda1369
    return Response(
        f"User: {user_id} credit updated to: {user_entry.credit}", status=200
    )


@app.post("/pay/<user_id>/<amount>")
def remove_credit(user_id: str, amount: int):
    app.logger.debug(f"Removing {amount} credit from user: {user_id}")
<<<<<<< HEAD
    try:
        with db.pipeline() as pipe:
            while True:
                try:
                    pipe.watch(user_id)
                    user_entry = get_user_from_db(user_id)
                    if user_entry.credit < int(amount):
                        pipe.unwatch()
                        app.logger.error(f"User: {user_id} has insufficient credit")
                        abort(
                            400,
                            f"User: {user_id} credit cannot get reduced below zero!",
                        )
                    user_entry.credit -= int(amount)
                    pipe.multi()
                    pipe.set(user_id, msgpack.encode(user_entry))
                    pipe.execute()
                    app.logger.info(
                        f"User: {user_id} credit updated to: {user_entry.credit}"
                    )

                    if not publish_event(
                        "payment_events",
                        {
                            "event": "payment_completed",
                            "user_id": user_id,
                            "amount": amount,
                        },
                    ):
                        app.logger.error(
                            f"Failed to publish payment event for user: {user_id}, rolling back"
                        )
                        with db.pipeline() as rollback_pipe:
                            while True:
                                try:
                                    rollback_pipe.watch(user_id)
                                    user_entry = get_user_from_db(user_id)
                                    user_entry.credit += int(amount)
                                    rollback_pipe.multi()
                                    rollback_pipe.set(
                                        user_id, msgpack.encode(user_entry)
                                    )
                                    rollback_pipe.execute()
                                    break
                                except redis.WatchError:
                                    continue
                        raise redis.exceptions.RedisError(
                            "Failed to publish payment event"
                        )
                    break
                except redis.WatchError as e:
                    app.logger.warning(
                        f"WatchError occurred, retrying... error: {str(e)}"
                    )
                    continue
    except redis.exceptions.RedisError as e:
        app.logger.error(
            f"DB error when removing credit for user: {user_id}, error: {str(e)}"
        )
        abort(400, DB_ERROR_STR)
    return Response(
        f"User: {user_id} credit updated to: {user_entry.credit}", status=200
    )
=======
    user_entry: UserValue = get_user_from_db(user_id)
    # update credit, serialize and update database
    user_entry.credit -= int(amount)
    if user_entry.credit < 0:
        publish_event("payment_events", "credit_remove_failed", user_id)
        abort(400, f"User: {user_id} credit cannot get reduced below zero!")
    try:
        atomic_set_and_publish(
            user_id,
            msgpack.encode(user_entry),
            "payment_events",
            "credit_removed",
            user_id,
        )
    except redis.exceptions.RedisError:
        return abort(400, DB_ERROR_STR)
    return Response(
        f"User: {user_id} credit updated to: {user_entry.credit}", status=200
    )


def handle_event(message):
    data = message["data"].decode("utf-8")
    event_type, payload = data.split("|", 1)

    if event_type == "order_created":
        order_id = payload
        app.logger.info(f"Order created with ID {order_id}")

    elif event_type == "item_added":
        order_id = payload
        app.logger.info(f"Item added to order {order_id}")

    elif event_type == "order_paid":
        user_id, total_cost = payload.split(",")
        app.logger.info(f"Order paid by user {user_id}, total cost {total_cost}")

    elif event_type == "order_paid_failed":
        user_id, total_cost = payload.split(",")
        app.logger.info(
            f"Payment failed for user {user_id}, total cost {total_cost}, initiating rollback"
        )
        add_credit(user_id, total_cost)


def publish_event(channel: str, event_type: str, payload: str):
    message = f"{event_type}|{payload}"
    db.publish(channel, message)


def atomic_set_and_publish(key, value, channel, event_type, payload):
    pipeline = db.pipeline()
    pipeline.set(key, value)
    pipeline.publish(channel, f"{event_type}|{payload}")
    pipeline.execute()


def event_listener():
    pubsub.subscribe(
        **{
            "order_created": handle_event,
            "item_added": handle_event,
            "order_paid": handle_event,
            "order_paid_failed": handle_event,
        }
    )
    pubsub.run_in_thread(sleep_time=1.0)

>>>>>>> 6bda1369

event_listener()

if __name__ == "__main__":
    app.run(host="0.0.0.0", port=8001, debug=True)
else:
    gunicorn_logger = logging.getLogger("gunicorn.error")
    app.logger.handlers = gunicorn_logger.handlers
    app.logger.setLevel(gunicorn_logger.level)<|MERGE_RESOLUTION|>--- conflicted
+++ resolved
@@ -12,11 +12,7 @@
 
 app = Flask("payment-service")
 
-<<<<<<< HEAD
 db = redis.Redis(
-=======
-db: redis.Redis = redis.Redis(
->>>>>>> 6bda1369
     host=os.environ["REDIS_HOST"],
     port=int(os.environ["REDIS_PORT"]),
     password=os.environ["REDIS_PASSWORD"],
@@ -24,7 +20,6 @@
 )
 
 pubsub = db.pubsub()
-<<<<<<< HEAD
 pubsub.subscribe("payment_events")
 
 
@@ -40,8 +35,6 @@
             )
     app.logger.error(f"Failed to publish event after retries: {event}")
     return False
-=======
->>>>>>> 6bda1369
 
 
 def close_db_connection():
@@ -75,15 +68,10 @@
     value = msgpack.encode(UserValue(credit=0))
     try:
         db.set(key, value)
-<<<<<<< HEAD
         publish_event("payment_events", {"event": "user_created", "user_id": key})
     except redis.exceptions.RedisError as e:
         app.logger.error(f"DB error when creating user: {str(e)}")
         abort(400, DB_ERROR_STR)
-=======
-    except redis.exceptions.RedisError:
-        return abort(400, DB_ERROR_STR)
->>>>>>> 6bda1369
     return jsonify({"user_id": key})
 
 
@@ -91,14 +79,9 @@
 def batch_init_users(n: int, starting_money: int):
     n = int(n)
     starting_money = int(starting_money)
-<<<<<<< HEAD
     kv_pairs = {
         str(uuid.uuid4()): msgpack.encode(UserValue(credit=starting_money))
         for _ in range(n)
-=======
-    kv_pairs: dict[str, bytes] = {
-        f"{i}": msgpack.encode(UserValue(credit=starting_money)) for i in range(n)
->>>>>>> 6bda1369
     }
     try:
         db.mset(kv_pairs)
@@ -110,11 +93,7 @@
 
 @app.get("/find_user/<user_id>")
 def find_user(user_id: str):
-<<<<<<< HEAD
     user_entry = get_user_from_db(user_id)
-=======
-    user_entry: UserValue = get_user_from_db(user_id)
->>>>>>> 6bda1369
     return jsonify({"user_id": user_id, "credit": user_entry.credit})
 
 
@@ -124,7 +103,6 @@
     user_entry = get_user_from_db(user_id)
     user_entry.credit += int(amount)
     try:
-<<<<<<< HEAD
         db.set(user_id, msgpack.encode(user_entry))
         publish_event(
             "payment_events",
@@ -133,20 +111,6 @@
     except redis.exceptions.RedisError as e:
         app.logger.error(f"DB error when adding funds: {str(e)}")
         abort(400, DB_ERROR_STR)
-=======
-        atomic_set_and_publish(
-            user_id,
-            msgpack.encode(user_entry),
-            "payment_events",
-            "credit_added",
-            user_id,
-        )
-        app.logger.info(f"Credit rollback successful for user {user_id}")
-    except redis.exceptions.RedisError:
-        publish_event("payment_events", "credit_add_failed", user_id)
-        app.logger.error(f"DB error during credit rollback for user {user_id}")
-        return abort(400, DB_ERROR_STR)
->>>>>>> 6bda1369
     return Response(
         f"User: {user_id} credit updated to: {user_entry.credit}", status=200
     )
@@ -155,7 +119,6 @@
 @app.post("/pay/<user_id>/<amount>")
 def remove_credit(user_id: str, amount: int):
     app.logger.debug(f"Removing {amount} credit from user: {user_id}")
-<<<<<<< HEAD
     try:
         with db.pipeline() as pipe:
             while True:
@@ -219,76 +182,6 @@
     return Response(
         f"User: {user_id} credit updated to: {user_entry.credit}", status=200
     )
-=======
-    user_entry: UserValue = get_user_from_db(user_id)
-    # update credit, serialize and update database
-    user_entry.credit -= int(amount)
-    if user_entry.credit < 0:
-        publish_event("payment_events", "credit_remove_failed", user_id)
-        abort(400, f"User: {user_id} credit cannot get reduced below zero!")
-    try:
-        atomic_set_and_publish(
-            user_id,
-            msgpack.encode(user_entry),
-            "payment_events",
-            "credit_removed",
-            user_id,
-        )
-    except redis.exceptions.RedisError:
-        return abort(400, DB_ERROR_STR)
-    return Response(
-        f"User: {user_id} credit updated to: {user_entry.credit}", status=200
-    )
-
-
-def handle_event(message):
-    data = message["data"].decode("utf-8")
-    event_type, payload = data.split("|", 1)
-
-    if event_type == "order_created":
-        order_id = payload
-        app.logger.info(f"Order created with ID {order_id}")
-
-    elif event_type == "item_added":
-        order_id = payload
-        app.logger.info(f"Item added to order {order_id}")
-
-    elif event_type == "order_paid":
-        user_id, total_cost = payload.split(",")
-        app.logger.info(f"Order paid by user {user_id}, total cost {total_cost}")
-
-    elif event_type == "order_paid_failed":
-        user_id, total_cost = payload.split(",")
-        app.logger.info(
-            f"Payment failed for user {user_id}, total cost {total_cost}, initiating rollback"
-        )
-        add_credit(user_id, total_cost)
-
-
-def publish_event(channel: str, event_type: str, payload: str):
-    message = f"{event_type}|{payload}"
-    db.publish(channel, message)
-
-
-def atomic_set_and_publish(key, value, channel, event_type, payload):
-    pipeline = db.pipeline()
-    pipeline.set(key, value)
-    pipeline.publish(channel, f"{event_type}|{payload}")
-    pipeline.execute()
-
-
-def event_listener():
-    pubsub.subscribe(
-        **{
-            "order_created": handle_event,
-            "item_added": handle_event,
-            "order_paid": handle_event,
-            "order_paid_failed": handle_event,
-        }
-    )
-    pubsub.run_in_thread(sleep_time=1.0)
-
->>>>>>> 6bda1369
 
 event_listener()
 
