--- conflicted
+++ resolved
@@ -28,7 +28,6 @@
 )
 
 pubsub = db.pubsub()
-<<<<<<< HEAD
 pubsub.subscribe("order_events")
 
 
@@ -42,8 +41,6 @@
             app.logger.warning(f"Failed to publish event {event} on attempt: {e}")
     app.logger.error(f"Failed to publish event after retries: {event}")
     return False
-=======
->>>>>>> 6bda1369
 
 
 def close_db_connection():
@@ -82,7 +79,6 @@
         OrderValue(paid=False, items=[], user_id=user_id, total_cost=0)
     )
     try:
-<<<<<<< HEAD
         db.set(key, value)
         app.logger.info(f"Created order {key} for user {user_id}.")
         publish_event(
@@ -92,21 +88,11 @@
     except redis.exceptions.RedisError as e:
         app.logger.error(f"DB error when creating order: {str(e)}")
         abort(400, DB_ERROR_STR)
-=======
-        atomic_set_and_publish(key, value, "order_events", "order_created", key)
-    except redis.exceptions.RedisError:
-        return abort(400, DB_ERROR_STR)
->>>>>>> 6bda1369
     return jsonify({"order_id": key})
 
 
 @app.post("/batch_init/<n>/<n_items>/<n_users>/<item_price>")
-<<<<<<< HEAD
 def batch_init_orders(n: int, n_items: int, n_users: int, item_price: int):
-=======
-def batch_init_users(n: int, n_items: int, n_users: int, item_price: int):
-
->>>>>>> 6bda1369
     n = int(n)
     n_items = int(n_items)
     n_users = int(n_users)
@@ -125,11 +111,7 @@
         return value
 
     kv_pairs: dict[str, bytes] = {
-<<<<<<< HEAD
         str(uuid.uuid4()): msgpack.encode(generate_entry()) for _ in range(n)
-=======
-        f"{i}": msgpack.encode(generate_entry()) for i in range(n)
->>>>>>> 6bda1369
     }
     try:
         db.mset(kv_pairs)
@@ -191,7 +173,6 @@
     order_entry.items.append((item_id, int(quantity)))
     order_entry.total_cost += int(quantity) * item_json["price"]
     try:
-<<<<<<< HEAD
         db.set(order_id, msgpack.encode(order_entry))
         app.logger.info(f"Item {item_id} added to order {order_id}.")
         publish_event(
@@ -206,25 +187,10 @@
     except redis.exceptions.RedisError as e:
         app.logger.error(f"DB error when adding item: {str(e)}")
         abort(400, DB_ERROR_STR)
-=======
-        atomic_set_and_publish(
-            order_id,
-            msgpack.encode(order_entry),
-            "order_events",
-            "item_added",
-            order_id,
-        )
-
-    except redis.exceptions.RedisError:
-        return abort(400, DB_ERROR_STR)
->>>>>>> 6bda1369
     return Response(
         f"Item: {item_id} added to: {order_id} price updated to: {order_entry.total_cost}",
         status=200,
     )
-<<<<<<< HEAD
-
-
 def handle_order_events():
     for message in pubsub.listen():
         if message["type"] == "message":
@@ -255,8 +221,6 @@
                 abort(400, "Failed to send POST request after several attempts")
             time.sleep(backoff_factor * (2**attempt))
     return None
-=======
->>>>>>> 6bda1369
 
 
 def rollback_stock(removed_items: list[tuple[str, int]]):
@@ -269,15 +233,12 @@
     app.logger.debug(f"Rolling back payment for user {user_id} amount {amount}.")
     retry_post_request(f"{GATEWAY_URL}/payment/add_funds/{user_id}/{amount}")
 
-<<<<<<< HEAD
-=======
 def rollback_stock_for_order(order_id):
     order_entry = get_order_from_db(order_id)
     for item_id, quantity in order_entry.items:
         send_post_request(f"{GATEWAY_URL}/stock/add/{item_id}/{quantity}")
     app.logger.info(f"Rollback stock for order {order_id} completed")
 
->>>>>>> 6bda1369
 
 @app.post("/checkout/<order_id>")
 def checkout(order_id: str):
@@ -288,7 +249,6 @@
         items_quantities[item_id] += quantity
     removed_items: list[tuple[str, int]] = []
     for item_id, quantity in items_quantities.items():
-<<<<<<< HEAD
         stock_reply = retry_post_request(
             f"{GATEWAY_URL}/stock/subtract/{item_id}/{quantity}"
         )
@@ -318,112 +278,6 @@
     return Response("Checkout successful", status=200)
 
 
-=======
-        stock_reply = send_post_request(
-            f"{GATEWAY_URL}/stock/subtract/{item_id}/{quantity}"
-        )
-        if stock_reply.status_code != 200:
-            # If one item does not have enough stock we need to rollback
-            rollback_stock(removed_items)
-            publish_event("order_events", "stock_subtract_failed", order_id)
-            app.logger.error(
-                f"Out of stock on item_id: {item_id}, rollback triggered for order {order_id}"
-            )
-            abort(400, f"Out of stock on item_id: {item_id}")
-        removed_items.append((item_id, quantity))
-    user_reply = send_post_request(
-        f"{GATEWAY_URL}/payment/pay/{order_entry.user_id}/{order_entry.total_cost}"
-    )
-    if user_reply.status_code != 200:
-        # If the user does not have enough credit we need to rollback all the item stock subtractions
-        rollback_stock(removed_items)
-        publish_event("order_events", "credit_remove_failed", order_id)
-        app.logger.error(f"User out of credit for order {order_id}, rollback triggered")
-        abort(400, "User out of credit")
-    order_entry.paid = True
-    try:
-        atomic_set_and_publish(order_id, msgpack.encode(order_entry), "order_events", "order_paid", order_id)
-    except redis.exceptions.RedisError:
-        return abort(400, DB_ERROR_STR)
-    app.logger.debug("Checkout successful")
-    return Response("Checkout successful", status=200)
-
-
-def handle_event(message):
-    try:
-        data = message["data"].decode("utf-8")
-        app.logger.info(f"Received message: {data}")
-
-        if "|" not in data:
-            app.logger.error(f"Malformed message received: {data}")
-            return
-
-        event_type, payload = data.split("|", 1)
-
-        if event_type == "stock_subtracted":
-            order_id = payload
-            app.logger.info(f"Stock subtracted for order {order_id}")
-
-        elif event_type == "credit_removed":
-            order_id = payload
-            app.logger.info(f"Credit removed for order {order_id}")
-
-        elif event_type == "stock_subtract_failed":
-            order_id = payload
-            app.logger.info(
-                f"Stock subtraction failed for order {order_id}, initiating rollback"
-            )
-            rollback_stock_for_order(order_id)
-
-        elif event_type == "credit_remove_failed":
-            order_id = payload
-            app.logger.info(
-                f"Credit removal failed for order {order_id}, initiating rollback"
-            )
-            rollback_stock_for_order(order_id)
-
-        else:
-            app.logger.error(f"Unknown event type received: {event_type}")
-
-    except ValueError as ve:
-        app.logger.error(f"ValueError: {ve} - message: {message}")
-    except Exception as e:
-        app.logger.error(f"Error handling message: {message}, error: {e}")
-
-
-def atomic_set_and_publish(key, value, channel, event_type, payload):
-    pipeline = db.pipeline()
-    pipeline.set(key, value)
-    pipeline.publish(channel, f"{event_type}|{payload}")
-    pipeline.execute()
-
-
-def publish_event(channel: str, event_type: str, payload: str):
-    message = f"{event_type}|{payload}"
-    db.publish(channel, message)
-
-
-def event_listener():
-    try:
-        pubsub.subscribe(
-            **{
-                "stock_subtracted": handle_event,
-                "credit_removed": handle_event,
-                "stock_subtract_failed": handle_event,
-                "credit_remove_failed": handle_event,
-            }
-        )
-        thread = pubsub.run_in_thread(sleep_time=1.0)
-        app.logger.info("Event listener started")
-        return thread
-
-    except Exception as e:
-        app.logger.error(f"Error starting event listener: {e}")
-
-
-event_listener()
-
->>>>>>> 6bda1369
 if __name__ == "__main__":
     app.run(host="0.0.0.0", port=8000, debug=True)
 else:
